--- conflicted
+++ resolved
@@ -21,10 +21,6 @@
     - env: VERSION='-PhadoopVersion=2.9.0'
     - env: VERSION='-PhadoopVersion=3.0.0'
 script:
-<<<<<<< HEAD
   - ./gradlew clean build buildRpm $VERSION
-=======
-  - ./gradlew clean build licenseMain licenseTest findbugsMain findbugsTest buildRpm $VERSION
 after_success:
-  - bash <(curl -s https://codecov.io/bash)
->>>>>>> 25ceb428
+  - bash <(curl -s https://codecov.io/bash)